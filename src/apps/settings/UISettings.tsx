import * as React from 'react';
import { shallow } from 'zustand/shallow';

import { Box, FormControl, FormHelperText, FormLabel, Option, Radio, RadioGroup, Select, Stack, Switch, Tooltip } from '@mui/joy';
import KeyboardArrowDownIcon from '@mui/icons-material/KeyboardArrowDown';
import TelegramIcon from '@mui/icons-material/Telegram';
import ScienceIcon from '@mui/icons-material/Science';
import WidthNormalIcon from '@mui/icons-material/WidthNormal';
import WidthWideIcon from '@mui/icons-material/WidthWide';

import { hideOnMobile, settingsGap } from '~/common/theme';
import { isPwa } from '~/common/util/pwaUtils';
import { useUIPreferencesStore } from '~/common/state/store-ui';

// languages is defined as a JSON file
import languages from './languages.json' assert { type: 'json' };

// configuration
const SHOW_PURPOSE_FINDER = false;


function LanguageSelect() {
  // external state
  const { preferredLanguage, setPreferredLanguage } = useUIPreferencesStore(state => ({ preferredLanguage: state.preferredLanguage, setPreferredLanguage: state.setPreferredLanguage }), shallow);

  const handleLanguageChanged = (event: any, newValue: string | null) => {
    if (!newValue) return;
    setPreferredLanguage(newValue as string);

    // NOTE: disabled, to make sure the code can be adapted at runtime - will re-enable to trigger translations, if not dynamically switchable
    //if (typeof window !== 'undefined')
    //  window.location.reload();
  };

  const languageOptions = React.useMemo(() => Object.entries(languages).map(([language, localesOrCode]) =>
    typeof localesOrCode === 'string'
      ? (
        <Option key={localesOrCode} value={localesOrCode}>
          {language}
        </Option>
      ) : (
        Object.entries(localesOrCode).map(([country, code]) => (
          <Option key={code} value={code}>
            {`${language} (${country})`}
          </Option>
        ))
      )), []);

  return (
    <Select value={preferredLanguage} onChange={handleLanguageChanged}
            indicator={<KeyboardArrowDownIcon />}
            slotProps={{
              root: { sx: { minWidth: 200 } },
              indicator: { sx: { opacity: 0.5 } },
            }}>
      {languageOptions}
    </Select>
  );
}


export function UISettings() {
  // external state
  const {
    centerMode, setCenterMode,
    enterToSend, setEnterToSend,
<<<<<<< HEAD
    goofyLabs, setGoofyLabs,
=======
    doubleClickToEdit, setDoubleClickToEdit,
>>>>>>> e5b9c259
    renderMarkdown, setRenderMarkdown,
    showPurposeFinder, setShowPurposeFinder,
    zenMode, setZenMode,
  } = useUIPreferencesStore(state => ({
    centerMode: state.centerMode, setCenterMode: state.setCenterMode,
    enterToSend: state.enterToSend, setEnterToSend: state.setEnterToSend,
<<<<<<< HEAD
    goofyLabs: state.goofyLabs, setGoofyLabs: state.setGoofyLabs,
=======
    doubleClickToEdit: state.doubleClickToEdit, setDoubleClickToEdit: state.setDoubleClickToEdit,
>>>>>>> e5b9c259
    renderMarkdown: state.renderMarkdown, setRenderMarkdown: state.setRenderMarkdown,
    showPurposeFinder: state.showPurposeFinder, setShowPurposeFinder: state.setShowPurposeFinder,
    zenMode: state.zenMode, setZenMode: state.setZenMode,
  }), shallow);

  const handleCenterModeChange = (event: React.ChangeEvent<HTMLInputElement>) => setCenterMode(event.target.value as 'narrow' | 'wide' | 'full' || 'wide');

  const handleEnterToSendChange = (event: React.ChangeEvent<HTMLInputElement>) => setEnterToSend(event.target.checked);

  const handleDoubleClickToEditChange = (event: React.ChangeEvent<HTMLInputElement>) => setDoubleClickToEdit(event.target.checked);

  const handleZenModeChange = (event: React.ChangeEvent<HTMLInputElement>) => setZenMode(event.target.value as 'clean' | 'cleaner');

  const handleRenderMarkdownChange = (event: React.ChangeEvent<HTMLInputElement>) => setRenderMarkdown(event.target.checked);

  const handleGoofyLabsChange = (event: React.ChangeEvent<HTMLInputElement>) => setGoofyLabs(event.target.checked);

  const handleShowSearchBarChange = (event: React.ChangeEvent<HTMLInputElement>) => setShowPurposeFinder(event.target.checked);

  return (

    <Stack direction='column' sx={{ gap: settingsGap }}>

      {!isPwa() && <FormControl orientation='horizontal' sx={{ ...hideOnMobile, alignItems: 'center', justifyContent: 'space-between' }}>
        <Box>
          <FormLabel>Centering</FormLabel>
          <FormHelperText>{centerMode === 'full' ? 'Full screen chat' : centerMode === 'narrow' ? 'Narrow chat' : 'Wide'}</FormHelperText>
        </Box>
        <RadioGroup orientation='horizontal' value={centerMode} onChange={handleCenterModeChange}>
          <Radio value='narrow' label={<WidthNormalIcon sx={{ width: 25, height: 24, mt: -0.25 }} />} />
          <Radio value='wide' label={<WidthWideIcon sx={{ width: 25, height: 24, mt: -0.25 }} />} />
          <Radio value='full' label='Full' />
        </RadioGroup>
      </FormControl>}

      <FormControl orientation='horizontal' sx={{ justifyContent: 'space-between' }}>
        <Box>
          <FormLabel>Enter to send</FormLabel>
          <FormHelperText>{enterToSend ? <>Sends message<TelegramIcon /></> : 'New line'}</FormHelperText>
        </Box>
        <Switch checked={enterToSend} onChange={handleEnterToSendChange}
                endDecorator={enterToSend ? 'On' : 'Off'}
                slotProps={{ endDecorator: { sx: { minWidth: 26 } } }} />
      </FormControl>

      <FormControl orientation='horizontal' sx={{ justifyContent: 'space-between' }}>
        <Box>
          <FormLabel>Double click to edit</FormLabel>
          <FormHelperText>{doubleClickToEdit ? 'Double click' : 'Three dots'}</FormHelperText>
        </Box>
        <Switch checked={doubleClickToEdit} onChange={handleDoubleClickToEditChange}
                endDecorator={doubleClickToEdit ? 'On' : 'Off'}
                slotProps={{ endDecorator: { sx: { minWidth: 26 } } }} />
      </FormControl>

      <FormControl orientation='horizontal' sx={{ justifyContent: 'space-between' }}>
        <Box>
          <FormLabel>Markdown</FormLabel>
          <FormHelperText>{renderMarkdown ? 'Render markdown' : 'As text'}</FormHelperText>
        </Box>
        <Switch checked={renderMarkdown} onChange={handleRenderMarkdownChange}
                endDecorator={renderMarkdown ? 'On' : 'Off'}
                slotProps={{ endDecorator: { sx: { minWidth: 26 } } }} />
      </FormControl>

      {SHOW_PURPOSE_FINDER && <FormControl orientation='horizontal' sx={{ justifyContent: 'space-between' }}>
        <Box>
          <FormLabel>Purpose finder</FormLabel>
          <FormHelperText>{showPurposeFinder ? 'Show search bar' : 'Hide search bar'}</FormHelperText>
        </Box>
        <Switch checked={showPurposeFinder} onChange={handleShowSearchBarChange}
                endDecorator={showPurposeFinder ? 'On' : 'Off'}
                slotProps={{ endDecorator: { sx: { minWidth: 26 } } }} />
      </FormControl>}

      <FormControl orientation='horizontal' sx={{ alignItems: 'center', justifyContent: 'space-between' }}>
        <Box>
          <FormLabel>Appearance</FormLabel>
          <FormHelperText>{zenMode === 'clean' ? 'Show senders' : 'Minimal UI'}</FormHelperText>
        </Box>
        <RadioGroup orientation='horizontal' value={zenMode} onChange={handleZenModeChange}>
          {/*<Radio value='clean' label={<Face6Icon sx={{ width: 24, height: 24, mt: -0.25 }} />} />*/}
          <Radio value='clean' label='Clean' />
          <Radio value='cleaner' label='Zen' />
        </RadioGroup>
      </FormControl>

      <FormControl orientation='horizontal' sx={{ alignItems: 'center', justifyContent: 'space-between' }}>
        <Box>
          <Tooltip title='Currently for Microphone input and Voice output. Microphone support varies by browser (iPhone/Safari lacks speech input). We will use the ElevenLabs MultiLanguage model if a language other than English is selected.'>
            <FormLabel>
              Audio language
            </FormLabel>
          </Tooltip>
          <FormHelperText>
            ASR 🎙️ and TTS 📢
          </FormHelperText>
        </Box>
        <LanguageSelect />
      </FormControl>

      <FormControl orientation='horizontal' sx={{ justifyContent: 'space-between' }}>
        <Box>
          <FormLabel>Goofy labs</FormLabel>
          <FormHelperText>{goofyLabs ? <>Experiment<ScienceIcon /></> : 'Disabled'}</FormHelperText>
        </Box>
        <Switch checked={goofyLabs} onChange={handleGoofyLabsChange}
                endDecorator={goofyLabs ? 'On' : 'Off'}
                slotProps={{ endDecorator: { sx: { minWidth: 26 } } }} />
      </FormControl>

    </Stack>

  );
}<|MERGE_RESOLUTION|>--- conflicted
+++ resolved
@@ -63,23 +63,17 @@
   // external state
   const {
     centerMode, setCenterMode,
+    doubleClickToEdit, setDoubleClickToEdit,
     enterToSend, setEnterToSend,
-<<<<<<< HEAD
     goofyLabs, setGoofyLabs,
-=======
-    doubleClickToEdit, setDoubleClickToEdit,
->>>>>>> e5b9c259
     renderMarkdown, setRenderMarkdown,
     showPurposeFinder, setShowPurposeFinder,
     zenMode, setZenMode,
   } = useUIPreferencesStore(state => ({
     centerMode: state.centerMode, setCenterMode: state.setCenterMode,
+    doubleClickToEdit: state.doubleClickToEdit, setDoubleClickToEdit: state.setDoubleClickToEdit,
     enterToSend: state.enterToSend, setEnterToSend: state.setEnterToSend,
-<<<<<<< HEAD
     goofyLabs: state.goofyLabs, setGoofyLabs: state.setGoofyLabs,
-=======
-    doubleClickToEdit: state.doubleClickToEdit, setDoubleClickToEdit: state.setDoubleClickToEdit,
->>>>>>> e5b9c259
     renderMarkdown: state.renderMarkdown, setRenderMarkdown: state.setRenderMarkdown,
     showPurposeFinder: state.showPurposeFinder, setShowPurposeFinder: state.setShowPurposeFinder,
     zenMode: state.zenMode, setZenMode: state.setZenMode,
