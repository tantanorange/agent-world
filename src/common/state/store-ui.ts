--- conflicted
+++ resolved
@@ -51,16 +51,14 @@
   centerMode: 'narrow' | 'wide' | 'full';
   setCenterMode: (centerMode: 'narrow' | 'wide' | 'full') => void;
 
+  doubleClickToEdit: boolean;
+  setDoubleClickToEdit: (enterToSend: boolean) => void;
+
   enterToSend: boolean;
   setEnterToSend: (enterToSend: boolean) => void;
 
-<<<<<<< HEAD
   goofyLabs: boolean;
   setGoofyLabs: (goofyLabs: boolean) => void;
-=======
-  doubleClickToEdit: boolean;
-  setDoubleClickToEdit: (enterToSend: boolean) => void;
->>>>>>> e5b9c259
 
   renderMarkdown: boolean;
   setRenderMarkdown: (renderMarkdown: boolean) => void;
@@ -86,17 +84,14 @@
       centerMode: 'wide',
       setCenterMode: (centerMode: 'narrow' | 'wide' | 'full') => set({ centerMode }),
 
+      doubleClickToEdit: true,
+      setDoubleClickToEdit: (doubleClickToEdit: boolean) => set({ doubleClickToEdit }),
+
       enterToSend: true,
       setEnterToSend: (enterToSend: boolean) => set({ enterToSend }),
 
-<<<<<<< HEAD
       goofyLabs: false,
       setGoofyLabs: (goofyLabs: boolean) => set({ goofyLabs }),
-=======
-      doubleClickToEdit: true,
-      setDoubleClickToEdit: (doubleClickToEdit: boolean) => set({ doubleClickToEdit }),
->>>>>>> e5b9c259
-
       renderMarkdown: false,
       setRenderMarkdown: (renderMarkdown: boolean) => set({ renderMarkdown }),
 
